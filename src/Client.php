<?php

namespace Ptchr\Magento2RestClient;

use Carbon\Carbon;
use GuzzleHttp\Exception\ClientException;
use GuzzleHttp\Exception\GuzzleException;
use Psr\Http\Message\ResponseInterface;
use Ptchr\Magento2RestClient\Exceptions\BillingAddressNotFoundException;
use Ptchr\Magento2RestClient\Exceptions\OrderNotFoundException;
use Ptchr\Magento2RestClient\Exceptions\ShippingAddressNotFoundException;

class Client
{
    /**
     * @var string
     */
    private $baseUrl;

    /**
     * @var string
     */
    private $username;

    /**
     * @var string
     */
    private $password;

    /**
     * @var \GuzzleHttp\Client
     */
    private $guzzle;

    /**
     * @var string
     */
    private $apiPrefix = '/rest/V1/';

    /**
     * @var Carbon|null
     */
    private $authenticatedAt;

    /**
     * @var string
     */
    private $accessToken;

    /**
     * Client constructor.
     * @param string $baseUrl
     * @param string $username
     * @param string $password
     * @throws GuzzleException
     */
    public function __construct(string $baseUrl, string $username, string $password)
    {
        $this->baseUrl = $baseUrl;
        $this->username = $username;
        $this->password = $password;
        $this->guzzle = new \GuzzleHttp\Client();
        $this->authenticate();
    }

    /**
     * @throws GuzzleException
     */
    private function authenticate(): void
    {
        $isAuthenticated = $this->authenticatedAt instanceof Carbon && Carbon::now()->gt($this->authenticatedAt->addHours(4));

        if ($isAuthenticated) {
            return;
        }

        $response = $this->guzzle->post($this->baseUrl . $this->apiPrefix . 'integration/admin/token', [
            'headers' => [
                'Content-Type' => 'application/json',
            ],
            'json' => [
                'username' => $this->username,
                'password' => $this->password,
            ],
        ]);

        $this->authenticatedAt = Carbon::now();
        $this->accessToken = str_replace('"', '', $response->getBody()->getContents());
    }

    /**
     * @param ResponseInterface $response
     * @return mixed
     */
    private function formatResponseData(ResponseInterface $response)
    {
        return json_decode($response->getBody()->getContents(), true, 512, JSON_THROW_ON_ERROR);
    }

    /**
     * @param string $method
     * @param string $url
     * @param array $options
     * @return mixed
     * @throws GuzzleException
     */
    private function request(string $method, string $url, array $options = [])
    {
        $auth = [
            'headers' => [
                'Authorization' => 'Bearer ' . $this->accessToken,
                'Content-Type' => 'application/json',
            ],
        ];

        $options = array_merge($auth, $options);

        return $this->formatResponseData($this->guzzle->request($method, $url, $options));
    }

    /**
     * @param string $email
     * @return array
     * @throws GuzzleException
     */
    public function searchCustomerByEmail(string $email): array
    {
        $parameters = [
            'searchCriteria' => [
                'pageSize' => 1,
                'filterGroups' => [
                    [
                        'filters' => [
                            [
                                'field' => 'email',
                                'value' => $email,
                            ],
                        ],
                    ],
                ],

            ],
        ];

        return $this->request('get', $this->baseUrl . $this->apiPrefix . 'customers/search', [
            'query' => $parameters,
        ]);
    }

    /**
     * Creates a new Magento 2 Cart, returns the quote_id
     *
     * @param int $customerId
     * @return int
     * @throws GuzzleException
     */
    public function createCart(int $customerId): int
    {
        return $this->request('post', $this->baseUrl . $this->apiPrefix . 'customers/' . $customerId . '/carts');
    }

    /**
     * @param int $quoteId
     * @param string $sku
     * @param int $quantity
     * @return mixed
     * @throws GuzzleException
     */
    public function addProductToCart(int $quoteId, string $sku, int $quantity)
    {
        return $this->request('post', $this->baseUrl . $this->apiPrefix . 'carts/mine/items', [
            'json' => [
                'cartItem' => [
                    'sku' => $sku,
                    'qty' => $quantity,
                    'quote_id' => $quoteId,
                ],
            ],
        ]);
    }

    /**
     * @param int $quoteId
     * @param array $customer
     * @return mixed
     * @throws GuzzleException
     * @throws ShippingAddressNotFoundException
     */
    public function estimateAvailableShippingMethodsForCart(array $customer, int $quoteId)
    {
        $shippingAddress = $this->findShippingAddress($customer);

        return $this->request(
            'post',
            $this->baseUrl . $this->apiPrefix . 'carts/' . $quoteId . '/estimate-shipping-methods',
            [
                'json' => [
                    'address' => $shippingAddress,
                ],
            ]
        );
    }

    /**
     * @param array $customer
     * @param int $quoteId
     * @param string $methodCode
     * @param string $carrierCode
     * @return mixed
     * @throws BillingAddressNotFoundException
     * @throws GuzzleException
     * @throws ShippingAddressNotFoundException
     */
    public function addShippingInformationToCart(
        array $customer,
        int $quoteId,
        string $methodCode = 'flatrate',
        string $carrierCode = 'flatrate'
    ) {
        $shippingAddress = $this->findShippingAddress($customer);
        $billingAddress = $this->findBillingAddress($customer);

        $data = [
            'addressInformation' => [
                'shippingAddress' => $shippingAddress,
                'billingAddress' => $billingAddress,
                'shipping_method_code' => $methodCode,
                'shipping_carrier_code' => $carrierCode,
            ],
        ];

        return $this->request(
            'post',
            $this->baseUrl . $this->apiPrefix . 'carts/' . $quoteId . '/shipping-information',
            [
                'json' => $data,
            ]
        );
    }

    /**
     * @param array $customer
     * @return array
     * @throws BillingAddressNotFoundException
     */
    private function findBillingAddress(array $customer): array
    {
        foreach ($customer['addresses'] as $address) {
            if (array_key_exists('default_billing', $address) && $address['default_billing'] === true) {
                return $this->mapAddressFields($customer, $address);
            }
        }

        throw new BillingAddressNotFoundException('Billing address not found for customer');
    }

    /**
     * @param array $customer
     * @return array|null
     * @throws ShippingAddressNotFoundException
     */
    private function findShippingAddress(array $customer): ?array
    {
        foreach ($customer['addresses'] as $address) {
            if (array_key_exists('default_shipping', $address) && $address['default_shipping'] === true) {
                return $this->mapAddressFields($customer, $address);
            }
        }

        throw new ShippingAddressNotFoundException('Shipping address not found for customer');
    }

    /**
     * @param int $quoteId
     * @return array
     * @throws GuzzleException
     */
    public function getAvailablePaymentMethodsForCart(int $quoteId): array
    {
        return $this->request(
            'get',
            $this->baseUrl . $this->apiPrefix . 'carts/' . $quoteId . '/payment-methods',
        );
    }

    /**
     * @param array $customer
     * @param array $address
     * @return array
     */
    private function mapAddressFields(array $customer, array $address)
    {
        return [
            'firstname' => $address['firstname'],
            'lastname' => $address['lastname'],
            'postcode' => $address['postcode'],
            'email' => $customer['email'],
            'street' => $address['street'],
            'telephone' => $address['telephone'],
            'country_id' => $address['country_id'],
            'city' => $address['city'],
            'region' => $address['region']['region'],
            'region_code' => $address['region']['region_code'],
            'region_id' => $address['region']['region_id'],
        ];
    }

    /**
     * @param int $quoteId
     * @param string $paymentMethod
     * @param string|null $purchaseOrderNumber
     * @return string OrderID
     * @throws GuzzleException
     */
    public function setPaymentInformation(
        int $quoteId,
        string $paymentMethod,
        string $purchaseOrderNumber = null
    ): string {
        $data = [
            'method' => [
                'method' => $paymentMethod,
            ],
        ];

        if ($purchaseOrderNumber !== null) {
            $data['method']['po_number'] = $purchaseOrderNumber;
        }

        return $this->request(
            'put',
            $this->baseUrl . $this->apiPrefix . 'carts/' . $quoteId . '/selected-payment-method',
            [
                'json' => $data,
            ]
        );
    }

    /**
     * @param int $quoteId
     * @param string $paymentMethod
     * @param bool $isVirtual
     * @param string|null $purchaseOrderNumber
     * @return int OrderID
     * @throws GuzzleException
     */
    public function createOrder(
        int $quoteId,
        string $paymentMethod,
        bool $isVirtual = false,
        string $purchaseOrderNumber = null
    ): int {
        $data = [
            'paymentMethod' => [
                'method' => $paymentMethod,
            ],
        ];

        if ($purchaseOrderNumber !== null) {
            $data['paymentMethod']['po_number'] = $purchaseOrderNumber;
        }

        $orderId = (int)$this->request(
            'put',
            $this->baseUrl . $this->apiPrefix . 'carts/' . $quoteId . '/order',
            [
                'json' => $data,
            ]
        );

        if (! $isVirtual) {
            return $orderId;
        }

        $this->request(
            'post',
            $this->baseUrl . $this->apiPrefix . 'orders',
            [
                'json' => [
                    'entity' => [
                        'entity_id' => $orderId,
                        'is_virtual' => 1,
                    ],
                ],
            ]
        );

        return $orderId;
    }

    /**
     * @param int $orderId
     * @return mixed
     * @throws GuzzleException
     */
    public function cancelOrder(int $orderId)
    {
        return $this->request(
            'post',
            $this->baseUrl . $this->apiPrefix . 'orders/' . $orderId . '/cancel',
        );
    }

    /**
     * @param int $orderId
     * @return mixed
     * @throws GuzzleException
     * @throws OrderNotFoundException
     */
    public function getOrder(int $orderId)
    {
        try {
            return $this->request(
                'get',
                $this->baseUrl . $this->apiPrefix . 'orders/' . $orderId,
            );
        } catch (ClientException $exception) {
            if ($exception->getCode() === 404) {
<<<<<<< HEAD
                throw new OrderNotFoundException('Order with id: ' . $orderId . ' not found!');
=======
                throw new OrderNotFoundException('Order with id: '. $orderId . ' not found!');
>>>>>>> b2591812
            }

            throw new ClientException(
                $exception->getMessage(),
                $exception->getRequest(),
                $exception->getResponse(),
                $exception
            );
        }
    }

    /**
     * @param int $quoteId
     * @return array
     * @throws GuzzleException
     */
    public function searchOrdersQuoteId(int $quoteId): array
    {
        $parameters = [
            'searchCriteria' => [
                'pageSize' => 1,
                'filterGroups' => [
                    [
                        'filters' => [
                            [
                                'field' => 'quote_id',
                                'value' => $quoteId,
                            ],
                        ],
                    ],
                ],

            ],
        ];

        return $this->request('get', $this->baseUrl . $this->apiPrefix . 'orders', [
            'query' => $parameters,
        ]);
    }
}<|MERGE_RESOLUTION|>--- conflicted
+++ resolved
@@ -416,11 +416,8 @@
             );
         } catch (ClientException $exception) {
             if ($exception->getCode() === 404) {
-<<<<<<< HEAD
+
                 throw new OrderNotFoundException('Order with id: ' . $orderId . ' not found!');
-=======
-                throw new OrderNotFoundException('Order with id: '. $orderId . ' not found!');
->>>>>>> b2591812
             }
 
             throw new ClientException(
